--- conflicted
+++ resolved
@@ -161,11 +161,7 @@
 	mcfg := config.DefaultMetadataConfig
 
 	metrics := newQueueManagerMetrics(nil, "", "")
-<<<<<<< HEAD
 	m := NewQueueManager(metrics, nil, nil, nil, dir, newEWMARate(ewmaWeight, shardUpdateDuration), cfg, mcfg, nil, nil, c, defaultFlushDeadline, newPool(), newHighestTimestampMetric(), nil, false, false)
-=======
-	m := NewQueueManager(metrics, nil, nil, nil, dir, newEWMARate(ewmaWeight, shardUpdateDuration), cfg, mcfg, labels.EmptyLabels(), nil, c, defaultFlushDeadline, newPool(), newHighestTimestampMetric(), nil, false)
->>>>>>> 73d805cf
 	m.Start()
 	defer m.Stop()
 
@@ -204,11 +200,7 @@
 	dir := t.TempDir()
 
 	metrics := newQueueManagerMetrics(nil, "", "")
-<<<<<<< HEAD
-	m := NewQueueManager(metrics, nil, nil, nil, dir, newEWMARate(ewmaWeight, shardUpdateDuration), cfg, mcfg, nil, nil, c, defaultFlushDeadline, newPool(), newHighestTimestampMetric(), nil, false, false)
-=======
-	m := NewQueueManager(metrics, nil, nil, nil, dir, newEWMARate(ewmaWeight, shardUpdateDuration), cfg, mcfg, labels.EmptyLabels(), nil, c, defaultFlushDeadline, newPool(), newHighestTimestampMetric(), nil, false)
->>>>>>> 73d805cf
+	m := NewQueueManager(metrics, nil, nil, nil, dir, newEWMARate(ewmaWeight, shardUpdateDuration), cfg, mcfg, labels.EmptyLabels(), nil, c, defaultFlushDeadline, newPool(), newHighestTimestampMetric(), nil, false, false)
 	m.StoreSeries(series, 0)
 	m.Start()
 	defer m.Stop()
@@ -250,11 +242,7 @@
 	mcfg := config.DefaultMetadataConfig
 
 	metrics := newQueueManagerMetrics(nil, "", "")
-<<<<<<< HEAD
-	m := NewQueueManager(metrics, nil, nil, nil, dir, newEWMARate(ewmaWeight, shardUpdateDuration), cfg, mcfg, nil, nil, c, defaultFlushDeadline, newPool(), newHighestTimestampMetric(), nil, false, false)
-=======
-	m := NewQueueManager(metrics, nil, nil, nil, dir, newEWMARate(ewmaWeight, shardUpdateDuration), cfg, mcfg, labels.EmptyLabels(), nil, c, defaultFlushDeadline, newPool(), newHighestTimestampMetric(), nil, false)
->>>>>>> 73d805cf
+	m := NewQueueManager(metrics, nil, nil, nil, dir, newEWMARate(ewmaWeight, shardUpdateDuration), cfg, mcfg, labels.EmptyLabels(), nil, c, defaultFlushDeadline, newPool(), newHighestTimestampMetric(), nil, false, false)
 	m.StoreSeries(series, 0)
 
 	m.Start()
@@ -274,11 +262,7 @@
 	mcfg := config.DefaultMetadataConfig
 	metrics := newQueueManagerMetrics(nil, "", "")
 
-<<<<<<< HEAD
-	m := NewQueueManager(metrics, nil, nil, nil, dir, newEWMARate(ewmaWeight, shardUpdateDuration), cfg, mcfg, nil, nil, c, deadline, newPool(), newHighestTimestampMetric(), nil, false, false)
-=======
-	m := NewQueueManager(metrics, nil, nil, nil, dir, newEWMARate(ewmaWeight, shardUpdateDuration), cfg, mcfg, labels.EmptyLabels(), nil, c, deadline, newPool(), newHighestTimestampMetric(), nil, false)
->>>>>>> 73d805cf
+	m := NewQueueManager(metrics, nil, nil, nil, dir, newEWMARate(ewmaWeight, shardUpdateDuration), cfg, mcfg, labels.EmptyLabels(), nil, c, deadline, newPool(), newHighestTimestampMetric(), nil, false, false)
 	n := 2 * config.DefaultQueueConfig.MaxSamplesPerSend
 	samples, series := createTimeseries(n, n)
 	m.StoreSeries(series, 0)
@@ -316,11 +300,7 @@
 	cfg := config.DefaultQueueConfig
 	mcfg := config.DefaultMetadataConfig
 	metrics := newQueueManagerMetrics(nil, "", "")
-<<<<<<< HEAD
-	m := NewQueueManager(metrics, nil, nil, nil, dir, newEWMARate(ewmaWeight, shardUpdateDuration), cfg, mcfg, nil, nil, c, deadline, newPool(), newHighestTimestampMetric(), nil, false, false)
-=======
-	m := NewQueueManager(metrics, nil, nil, nil, dir, newEWMARate(ewmaWeight, shardUpdateDuration), cfg, mcfg, labels.EmptyLabels(), nil, c, deadline, newPool(), newHighestTimestampMetric(), nil, false)
->>>>>>> 73d805cf
+	m := NewQueueManager(metrics, nil, nil, nil, dir, newEWMARate(ewmaWeight, shardUpdateDuration), cfg, mcfg, labels.EmptyLabels(), nil, c, deadline, newPool(), newHighestTimestampMetric(), nil, false, false)
 	for i := 0; i < numSegments; i++ {
 		series := []record.RefSeries{}
 		for j := 0; j < numSeries; j++ {
@@ -349,11 +329,7 @@
 	dir := t.TempDir()
 
 	metrics := newQueueManagerMetrics(nil, "", "")
-<<<<<<< HEAD
-	m := NewQueueManager(metrics, nil, nil, nil, dir, newEWMARate(ewmaWeight, shardUpdateDuration), cfg, mcfg, nil, nil, c, defaultFlushDeadline, newPool(), newHighestTimestampMetric(), nil, false, false)
-=======
-	m := NewQueueManager(metrics, nil, nil, nil, dir, newEWMARate(ewmaWeight, shardUpdateDuration), cfg, mcfg, labels.EmptyLabels(), nil, c, defaultFlushDeadline, newPool(), newHighestTimestampMetric(), nil, false)
->>>>>>> 73d805cf
+	m := NewQueueManager(metrics, nil, nil, nil, dir, newEWMARate(ewmaWeight, shardUpdateDuration), cfg, mcfg, labels.EmptyLabels(), nil, c, defaultFlushDeadline, newPool(), newHighestTimestampMetric(), nil, false, false)
 	m.StoreSeries(series, 0)
 
 	m.Start()
@@ -389,11 +365,7 @@
 	go func() {
 		for {
 			metrics := newQueueManagerMetrics(nil, "", "")
-<<<<<<< HEAD
-			m = NewQueueManager(metrics, nil, nil, nil, "", newEWMARate(ewmaWeight, shardUpdateDuration), cfg, mcfg, nil, nil, c, defaultFlushDeadline, newPool(), newHighestTimestampMetric(), nil, false, false)
-=======
-			m = NewQueueManager(metrics, nil, nil, nil, "", newEWMARate(ewmaWeight, shardUpdateDuration), cfg, mcfg, labels.EmptyLabels(), nil, c, defaultFlushDeadline, newPool(), newHighestTimestampMetric(), nil, false)
->>>>>>> 73d805cf
+			m = NewQueueManager(metrics, nil, nil, nil, "", newEWMARate(ewmaWeight, shardUpdateDuration), cfg, mcfg, labels.EmptyLabels(), nil, c, defaultFlushDeadline, newPool(), newHighestTimestampMetric(), nil, false, false)
 			m.Start()
 			h.Unlock()
 			h.Lock()
@@ -428,11 +400,7 @@
 	cfg.BatchSendDeadline = model.Duration(batchSendDeadline)
 
 	metrics := newQueueManagerMetrics(nil, "", "")
-<<<<<<< HEAD
-	m := NewQueueManager(metrics, nil, nil, nil, t.TempDir(), newEWMARate(ewmaWeight, shardUpdateDuration), cfg, mcfg, nil, nil, c, flushDeadline, newPool(), newHighestTimestampMetric(), nil, false, false)
-=======
-	m := NewQueueManager(metrics, nil, nil, nil, t.TempDir(), newEWMARate(ewmaWeight, shardUpdateDuration), cfg, mcfg, labels.EmptyLabels(), nil, c, flushDeadline, newPool(), newHighestTimestampMetric(), nil, false)
->>>>>>> 73d805cf
+	m := NewQueueManager(metrics, nil, nil, nil, t.TempDir(), newEWMARate(ewmaWeight, shardUpdateDuration), cfg, mcfg, labels.EmptyLabels(), nil, c, flushDeadline, newPool(), newHighestTimestampMetric(), nil, false, false)
 	m.StoreSeries(series, 0)
 
 	m.Start()
@@ -477,11 +445,7 @@
 
 	metrics := newQueueManagerMetrics(nil, "", "")
 
-<<<<<<< HEAD
-	m := NewQueueManager(metrics, nil, nil, nil, t.TempDir(), newEWMARate(ewmaWeight, shardUpdateDuration), cfg, mcfg, nil, nil, c, flushDeadline, newPool(), newHighestTimestampMetric(), nil, false, false)
-=======
-	m := NewQueueManager(metrics, nil, nil, nil, t.TempDir(), newEWMARate(ewmaWeight, shardUpdateDuration), cfg, mcfg, labels.EmptyLabels(), nil, c, flushDeadline, newPool(), newHighestTimestampMetric(), nil, false)
->>>>>>> 73d805cf
+	m := NewQueueManager(metrics, nil, nil, nil, t.TempDir(), newEWMARate(ewmaWeight, shardUpdateDuration), cfg, mcfg, labels.EmptyLabels(), nil, c, flushDeadline, newPool(), newHighestTimestampMetric(), nil, false, false)
 	m.StoreSeries(series, 0)
 	m.Start()
 	defer m.Stop()
@@ -508,11 +472,7 @@
 	mcfg := config.DefaultMetadataConfig
 	metrics := newQueueManagerMetrics(nil, "", "")
 	c := NewTestWriteClient()
-<<<<<<< HEAD
-	m := NewQueueManager(metrics, nil, nil, nil, "", newEWMARate(ewmaWeight, shardUpdateDuration), cfg, mcfg, nil, nil, c, defaultFlushDeadline, newPool(), newHighestTimestampMetric(), nil, false, false)
-=======
-	m := NewQueueManager(metrics, nil, nil, nil, "", newEWMARate(ewmaWeight, shardUpdateDuration), cfg, mcfg, labels.EmptyLabels(), nil, c, defaultFlushDeadline, newPool(), newHighestTimestampMetric(), nil, false)
->>>>>>> 73d805cf
+	m := NewQueueManager(metrics, nil, nil, nil, "", newEWMARate(ewmaWeight, shardUpdateDuration), cfg, mcfg, labels.EmptyLabels(), nil, c, defaultFlushDeadline, newPool(), newHighestTimestampMetric(), nil, false, false)
 	m.Start()
 	defer m.Stop()
 
@@ -559,11 +519,7 @@
 	for _, c := range cases {
 		metrics := newQueueManagerMetrics(nil, "", "")
 		client := NewTestWriteClient()
-<<<<<<< HEAD
-		m := NewQueueManager(metrics, nil, nil, nil, "", newEWMARate(ewmaWeight, shardUpdateDuration), cfg, mcfg, nil, nil, client, defaultFlushDeadline, newPool(), newHighestTimestampMetric(), nil, false, false)
-=======
-		m := NewQueueManager(metrics, nil, nil, nil, "", newEWMARate(ewmaWeight, shardUpdateDuration), cfg, mcfg, labels.EmptyLabels(), nil, client, defaultFlushDeadline, newPool(), newHighestTimestampMetric(), nil, false)
->>>>>>> 73d805cf
+		m := NewQueueManager(metrics, nil, nil, nil, "", newEWMARate(ewmaWeight, shardUpdateDuration), cfg, mcfg, labels.EmptyLabels(), nil, client, defaultFlushDeadline, newPool(), newHighestTimestampMetric(), nil, false, false)
 		m.numShards = c.startingShards
 		m.dataIn.incr(c.samplesIn)
 		m.dataOut.incr(c.samplesOut)
@@ -889,11 +845,7 @@
 	dir := b.TempDir()
 
 	metrics := newQueueManagerMetrics(nil, "", "")
-<<<<<<< HEAD
-	m := NewQueueManager(metrics, nil, nil, nil, dir, newEWMARate(ewmaWeight, shardUpdateDuration), cfg, mcfg, nil, nil, c, defaultFlushDeadline, newPool(), newHighestTimestampMetric(), nil, false, false)
-=======
-	m := NewQueueManager(metrics, nil, nil, nil, dir, newEWMARate(ewmaWeight, shardUpdateDuration), cfg, mcfg, labels.EmptyLabels(), nil, c, defaultFlushDeadline, newPool(), newHighestTimestampMetric(), nil, false)
->>>>>>> 73d805cf
+	m := NewQueueManager(metrics, nil, nil, nil, dir, newEWMARate(ewmaWeight, shardUpdateDuration), cfg, mcfg, labels.EmptyLabels(), nil, c, defaultFlushDeadline, newPool(), newHighestTimestampMetric(), nil, false, false)
 	m.StoreSeries(series, 0)
 
 	// These should be received by the client.
@@ -939,11 +891,7 @@
 		c := NewTestBlockedWriteClient()
 		m := NewQueueManager(metrics, nil, nil, logger, dir,
 			newEWMARate(ewmaWeight, shardUpdateDuration),
-<<<<<<< HEAD
-			cfg, mcfg, nil, nil, c, 1*time.Minute, newPool(), newHighestTimestampMetric(), nil, false, false)
-=======
-			cfg, mcfg, labels.EmptyLabels(), nil, c, 1*time.Minute, newPool(), newHighestTimestampMetric(), nil, false)
->>>>>>> 73d805cf
+			cfg, mcfg, labels.EmptyLabels(), nil, c, 1*time.Minute, newPool(), newHighestTimestampMetric(), nil, false, false)
 		m.watcher.SetStartTime(timestamp.Time(math.MaxInt64))
 		m.watcher.MaxSegment = segments[len(segments)-2]
 		err := m.watcher.Run()
@@ -1019,11 +967,7 @@
 
 	metrics := newQueueManagerMetrics(nil, "", "")
 	samplesIn := newEWMARate(ewmaWeight, shardUpdateDuration)
-<<<<<<< HEAD
-	m := NewQueueManager(metrics, nil, nil, nil, dir, samplesIn, cfg, mcfg, nil, nil, c, defaultFlushDeadline, newPool(), newHighestTimestampMetric(), nil, false, false)
-=======
-	m := NewQueueManager(metrics, nil, nil, nil, dir, samplesIn, cfg, mcfg, labels.EmptyLabels(), nil, c, defaultFlushDeadline, newPool(), newHighestTimestampMetric(), nil, false)
->>>>>>> 73d805cf
+	m := NewQueueManager(metrics, nil, nil, nil, dir, samplesIn, cfg, mcfg, labels.EmptyLabels(), nil, c, defaultFlushDeadline, newPool(), newHighestTimestampMetric(), nil, false, false)
 
 	// Need to start the queue manager so the proper metrics are initialized.
 	// However we can stop it right away since we don't need to do any actual
@@ -1100,11 +1044,7 @@
 
 	metrics := newQueueManagerMetrics(nil, "", "")
 	samplesIn := newEWMARate(ewmaWeight, shardUpdateDuration)
-<<<<<<< HEAD
-	m := NewQueueManager(metrics, nil, nil, nil, dir, samplesIn, cfg, mcfg, nil, nil, c, defaultFlushDeadline, newPool(), newHighestTimestampMetric(), nil, false, false)
-=======
-	m := NewQueueManager(metrics, nil, nil, nil, dir, samplesIn, cfg, mcfg, labels.EmptyLabels(), nil, c, defaultFlushDeadline, newPool(), newHighestTimestampMetric(), nil, false)
->>>>>>> 73d805cf
+	m := NewQueueManager(metrics, nil, nil, nil, dir, samplesIn, cfg, mcfg, labels.EmptyLabels(), nil, c, defaultFlushDeadline, newPool(), newHighestTimestampMetric(), nil, false, false)
 
 	for _, tc := range []struct {
 		name            string
