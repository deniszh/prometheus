// Copyright 2017 The Prometheus Authors
// Licensed under the Apache License, Version 2.0 (the "License");
// you may not use this file except in compliance with the License.
// You may obtain a copy of the License at
//
// http://www.apache.org/licenses/LICENSE-2.0
//
// Unless required by applicable law or agreed to in writing, software
// distributed under the License is distributed on an "AS IS" BASIS,
// WITHOUT WARRANTIES OR CONDITIONS OF ANY KIND, either express or implied.
// See the License for the specific language governing permissions and
// limitations under the License.

package remote

import (
	"bytes"
	"fmt"
<<<<<<< HEAD
	"io"
=======
	"sync"
>>>>>>> 57cab58c
	"testing"

	"github.com/gogo/protobuf/proto"
	"github.com/stretchr/testify/require"

<<<<<<< HEAD
	"github.com/prometheus/prometheus/config"
	"github.com/prometheus/prometheus/tsdb/chunkenc"

=======
	"github.com/prometheus/prometheus/model/histogram"
>>>>>>> 57cab58c
	"github.com/prometheus/prometheus/model/labels"
	"github.com/prometheus/prometheus/model/textparse"
	"github.com/prometheus/prometheus/prompb"
	"github.com/prometheus/prometheus/storage"
	"github.com/prometheus/prometheus/tsdb/chunkenc"
	"github.com/prometheus/prometheus/tsdb/chunks"
)

var testHistogram = histogram.Histogram{
	Schema:          2,
	ZeroThreshold:   1e-128,
	ZeroCount:       0,
	Count:           0,
	Sum:             20,
	PositiveSpans:   []histogram.Span{{Offset: 0, Length: 1}},
	PositiveBuckets: []int64{1},
	NegativeSpans:   []histogram.Span{{Offset: 0, Length: 1}},
	NegativeBuckets: []int64{-1},
}

var writeRequestFixture = &prompb.WriteRequest{
	Timeseries: []prompb.TimeSeries{
		{
			Labels: []prompb.Label{
				{Name: "__name__", Value: "test_metric1"},
				{Name: "b", Value: "c"},
				{Name: "baz", Value: "qux"},
				{Name: "d", Value: "e"},
				{Name: "foo", Value: "bar"},
			},
			Samples:    []prompb.Sample{{Value: 1, Timestamp: 0}},
			Exemplars:  []prompb.Exemplar{{Labels: []prompb.Label{{Name: "f", Value: "g"}}, Value: 1, Timestamp: 0}},
			Histograms: []prompb.Histogram{HistogramToHistogramProto(0, &testHistogram)},
		},
		{
			Labels: []prompb.Label{
				{Name: "__name__", Value: "test_metric1"},
				{Name: "b", Value: "c"},
				{Name: "baz", Value: "qux"},
				{Name: "d", Value: "e"},
				{Name: "foo", Value: "bar"},
			},
			Samples:    []prompb.Sample{{Value: 2, Timestamp: 1}},
			Exemplars:  []prompb.Exemplar{{Labels: []prompb.Label{{Name: "h", Value: "i"}}, Value: 2, Timestamp: 1}},
			Histograms: []prompb.Histogram{HistogramToHistogramProto(1, &testHistogram)},
		},
	},
}

func TestValidateLabelsAndMetricName(t *testing.T) {
	tests := []struct {
		input       []prompb.Label
		expectedErr string
		description string
	}{
		{
			input: []prompb.Label{
				{Name: "__name__", Value: "name"},
				{Name: "labelName", Value: "labelValue"},
			},
			expectedErr: "",
			description: "regular labels",
		},
		{
			input: []prompb.Label{
				{Name: "__name__", Value: "name"},
				{Name: "_labelName", Value: "labelValue"},
			},
			expectedErr: "",
			description: "label name with _",
		},
		{
			input: []prompb.Label{
				{Name: "__name__", Value: "name"},
				{Name: "@labelName", Value: "labelValue"},
			},
			expectedErr: "invalid label name: @labelName",
			description: "label name with @",
		},
		{
			input: []prompb.Label{
				{Name: "__name__", Value: "name"},
				{Name: "123labelName", Value: "labelValue"},
			},
			expectedErr: "invalid label name: 123labelName",
			description: "label name starts with numbers",
		},
		{
			input: []prompb.Label{
				{Name: "__name__", Value: "name"},
				{Name: "", Value: "labelValue"},
			},
			expectedErr: "invalid label name: ",
			description: "label name is empty string",
		},
		{
			input: []prompb.Label{
				{Name: "__name__", Value: "name"},
				{Name: "labelName", Value: string([]byte{0xff})},
			},
			expectedErr: "invalid label value: " + string([]byte{0xff}),
			description: "label value is an invalid UTF-8 value",
		},
		{
			input: []prompb.Label{
				{Name: "__name__", Value: "@invalid_name"},
			},
			expectedErr: "invalid metric name: @invalid_name",
			description: "metric name starts with @",
		},
		{
			input: []prompb.Label{
				{Name: "__name__", Value: "name1"},
				{Name: "__name__", Value: "name2"},
			},
			expectedErr: "duplicate label with name: __name__",
			description: "duplicate label names",
		},
		{
			input: []prompb.Label{
				{Name: "label1", Value: "name"},
				{Name: "label2", Value: "name"},
			},
			expectedErr: "",
			description: "duplicate label values",
		},
		{
			input: []prompb.Label{
				{Name: "", Value: "name"},
				{Name: "label2", Value: "name"},
			},
			expectedErr: "invalid label name: ",
			description: "don't report as duplicate label name",
		},
	}

	for _, test := range tests {
		t.Run(test.description, func(t *testing.T) {
			err := validateLabelsAndMetricName(test.input)
			if test.expectedErr != "" {
				require.Error(t, err)
				require.Equal(t, test.expectedErr, err.Error())
			} else {
				require.NoError(t, err)
			}
		})
	}
}

func TestConcreteSeriesSet(t *testing.T) {
	series1 := &concreteSeries{
		labels:  labels.FromStrings("foo", "bar"),
		samples: []prompb.Sample{{Value: 1, Timestamp: 2}},
	}
	series2 := &concreteSeries{
		labels:  labels.FromStrings("foo", "baz"),
		samples: []prompb.Sample{{Value: 3, Timestamp: 4}},
	}
	c := &concreteSeriesSet{
		series: []storage.Series{series1, series2},
	}
	require.True(t, c.Next(), "Expected Next() to be true.")
	require.Equal(t, series1, c.At(), "Unexpected series returned.")
	require.True(t, c.Next(), "Expected Next() to be true.")
	require.Equal(t, series2, c.At(), "Unexpected series returned.")
	require.False(t, c.Next(), "Expected Next() to be false.")
}

func TestConcreteSeriesClonesLabels(t *testing.T) {
	lbls := labels.FromStrings("a", "b", "c", "d")
	cs := concreteSeries{
		labels: lbls,
	}

	gotLabels := cs.Labels()
	require.Equal(t, lbls, gotLabels)

	gotLabels.CopyFrom(labels.FromStrings("a", "foo", "c", "foo"))

	gotLabels = cs.Labels()
	require.Equal(t, lbls, gotLabels)
}

func TestConcreteSeriesIterator(t *testing.T) {
	series := &concreteSeries{
		labels: labels.FromStrings("foo", "bar"),
		samples: []prompb.Sample{
			{Value: 1, Timestamp: 1},
			{Value: 1.5, Timestamp: 1},
			{Value: 2, Timestamp: 2},
			{Value: 3, Timestamp: 3},
			{Value: 4, Timestamp: 4},
		},
	}
	it := series.Iterator(nil)

	// Seek to the first sample with ts=1.
	require.Equal(t, chunkenc.ValFloat, it.Seek(1))
	ts, v := it.At()
	require.Equal(t, int64(1), ts)
	require.Equal(t, 1., v)

	// Seek one further, next sample still has ts=1.
	require.Equal(t, chunkenc.ValFloat, it.Next())
	ts, v = it.At()
	require.Equal(t, int64(1), ts)
	require.Equal(t, 1.5, v)

	// Seek again to 1 and make sure we stay where we are.
	require.Equal(t, chunkenc.ValFloat, it.Seek(1))
	ts, v = it.At()
	require.Equal(t, int64(1), ts)
	require.Equal(t, 1.5, v)

	// Another seek.
	require.Equal(t, chunkenc.ValFloat, it.Seek(3))
	ts, v = it.At()
	require.Equal(t, int64(3), ts)
	require.Equal(t, 3., v)

	// And we don't go back.
	require.Equal(t, chunkenc.ValFloat, it.Seek(2))
	ts, v = it.At()
	require.Equal(t, int64(3), ts)
	require.Equal(t, 3., v)

	// Seek beyond the end.
	require.Equal(t, chunkenc.ValNone, it.Seek(5))
	// And we don't go back. (This exposes issue #10027.)
	require.Equal(t, chunkenc.ValNone, it.Seek(2))
}

func TestFromQueryResultWithDuplicates(t *testing.T) {
	ts1 := prompb.TimeSeries{
		Labels: []prompb.Label{
			{Name: "foo", Value: "bar"},
			{Name: "foo", Value: "def"},
		},
		Samples: []prompb.Sample{
			{Value: 0.0, Timestamp: 0},
		},
	}

	res := prompb.QueryResult{
		Timeseries: []*prompb.TimeSeries{
			&ts1,
		},
	}

	series := FromQueryResult(false, &res)

	errSeries, isErrSeriesSet := series.(errSeriesSet)

	require.True(t, isErrSeriesSet, "Expected resulting series to be an errSeriesSet")
	errMessage := errSeries.Err().Error()
	require.Equal(t, "duplicate label with name: foo", errMessage, fmt.Sprintf("Expected error to be from duplicate label, but got: %s", errMessage))
}

func TestNegotiateResponseType(t *testing.T) {
	r, err := NegotiateResponseType([]prompb.ReadRequest_ResponseType{
		prompb.ReadRequest_STREAMED_XOR_CHUNKS,
		prompb.ReadRequest_SAMPLES,
	})
	require.NoError(t, err)
	require.Equal(t, prompb.ReadRequest_STREAMED_XOR_CHUNKS, r)

	r2, err := NegotiateResponseType([]prompb.ReadRequest_ResponseType{
		prompb.ReadRequest_SAMPLES,
		prompb.ReadRequest_STREAMED_XOR_CHUNKS,
	})
	require.NoError(t, err)
	require.Equal(t, prompb.ReadRequest_SAMPLES, r2)

	r3, err := NegotiateResponseType([]prompb.ReadRequest_ResponseType{})
	require.NoError(t, err)
	require.Equal(t, prompb.ReadRequest_SAMPLES, r3)

	_, err = NegotiateResponseType([]prompb.ReadRequest_ResponseType{20})
	require.Error(t, err, "expected error due to not supported requested response types")
	require.Equal(t, "server does not support any of the requested response types: [20]; supported: map[SAMPLES:{} STREAMED_XOR_CHUNKS:{}]", err.Error())
}

func TestMergeLabels(t *testing.T) {
	for _, tc := range []struct {
		primary, secondary, expected []prompb.Label
	}{
		{
			primary:   []prompb.Label{{Name: "aaa", Value: "foo"}, {Name: "bbb", Value: "foo"}, {Name: "ddd", Value: "foo"}},
			secondary: []prompb.Label{{Name: "bbb", Value: "bar"}, {Name: "ccc", Value: "bar"}},
			expected:  []prompb.Label{{Name: "aaa", Value: "foo"}, {Name: "bbb", Value: "foo"}, {Name: "ccc", Value: "bar"}, {Name: "ddd", Value: "foo"}},
		},
		{
			primary:   []prompb.Label{{Name: "bbb", Value: "bar"}, {Name: "ccc", Value: "bar"}},
			secondary: []prompb.Label{{Name: "aaa", Value: "foo"}, {Name: "bbb", Value: "foo"}, {Name: "ddd", Value: "foo"}},
			expected:  []prompb.Label{{Name: "aaa", Value: "foo"}, {Name: "bbb", Value: "bar"}, {Name: "ccc", Value: "bar"}, {Name: "ddd", Value: "foo"}},
		},
	} {
		require.Equal(t, tc.expected, MergeLabels(tc.primary, tc.secondary))
	}
}

func TestMetricTypeToMetricTypeProto(t *testing.T) {
	tc := []struct {
		desc     string
		input    textparse.MetricType
		expected prompb.MetricMetadata_MetricType
	}{
		{
			desc:     "with a single-word metric",
			input:    textparse.MetricTypeCounter,
			expected: prompb.MetricMetadata_COUNTER,
		},
		{
			desc:     "with a two-word metric",
			input:    textparse.MetricTypeStateset,
			expected: prompb.MetricMetadata_STATESET,
		},
		{
			desc:     "with an unknown metric",
			input:    "not-known",
			expected: prompb.MetricMetadata_UNKNOWN,
		},
	}

	for _, tt := range tc {
		t.Run(tt.desc, func(t *testing.T) {
			m := metricTypeToMetricTypeProto(tt.input)
			require.Equal(t, tt.expected, m)
		})
	}
}

func TestDecodeWriteRequest(t *testing.T) {
	buf, _, err := buildWriteRequest(writeRequestFixture.Timeseries, nil, nil, nil)
	require.NoError(t, err)

	actual, err := DecodeWriteRequest(bytes.NewReader(buf))
	require.NoError(t, err)
	require.Equal(t, writeRequestFixture, actual)
}

<<<<<<< HEAD
func TestChunkedSeriesIterator(t *testing.T) {
	t.Run("happy path", func(t *testing.T) {
		chunks := buildTestChunks(t)

		it := newChunkedSeriesIterator(chunks)

		require.Nil(t, it.err)
		require.NotNil(t, it.cur)

		// Initial next; advance to first sample of first chunk.
		res := it.Next()
		require.True(t, res)
		require.Nil(t, it.Err())

		ts, v := it.At()
		require.Equal(t, int64(0), ts)
		require.Equal(t, float64(0), v)

		// Next to the second sample of the first chunk.
		res = it.Next()
		require.True(t, res)
		require.Nil(t, it.Err())

		ts, v = it.At()
		require.Equal(t, int64(1000), ts)
		require.Equal(t, float64(1), v)

		// Attempt to seek to the first sample of the first chunk (should return current sample).
		res = it.Seek(0)
		require.True(t, res)

		ts, v = it.At()
		require.Equal(t, int64(1000), ts)
		require.Equal(t, float64(1), v)

		// Seek to the end of the first chunk.
		res = it.Seek(4000)
		require.True(t, res)

		ts, v = it.At()
		require.Equal(t, int64(4000), ts)
		require.Equal(t, float64(4), v)

		// Next to the first sample of the second chunk.
		res = it.Next()
		require.True(t, res)
		require.Nil(t, it.Err())

		ts, v = it.At()
		require.Equal(t, int64(5000), ts)
		require.Equal(t, float64(1), v)

		// Seek to the second sample of the third chunk.
		res = it.Seek(10999)
		require.True(t, res)
		require.Nil(t, it.Err())

		ts, v = it.At()
		require.Equal(t, int64(11000), ts)
		require.Equal(t, float64(3), v)

		// Attempt to seek to something past the last sample (should return false and exhaust the iterator).
		res = it.Seek(99999)
		require.False(t, res)
		require.Nil(t, it.Err())

		// Attempt to next past the last sample (should return false as the iterator is exhausted).
		res = it.Next()
		require.False(t, res)
		require.Nil(t, it.Err())
	})

	t.Run("invalid chunk encoding error", func(t *testing.T) {
		chunks := buildTestChunks(t)

		// Set chunk type to an invalid value.
		chunks[0].Type = 8

		it := newChunkedSeriesIterator(chunks)

		res := it.Next()
		require.False(t, res)

		res = it.Seek(1000)
		require.False(t, res)

		require.ErrorContains(t, it.err, "invalid chunk encoding")
		require.Nil(t, it.cur)
	})

	t.Run("empty chunks", func(t *testing.T) {
		emptyChunks := make([]prompb.Chunk, 0)

		it1 := newChunkedSeriesIterator(emptyChunks)
		require.False(t, it1.Next())
		require.False(t, it1.Seek(1000))
		require.NoError(t, it1.Err())

		var nilChunks []prompb.Chunk

		it2 := newChunkedSeriesIterator(nilChunks)
		require.False(t, it2.Next())
		require.False(t, it2.Seek(1000))
		require.NoError(t, it2.Err())
	})
}

func TestChunkedSeries(t *testing.T) {
	t.Run("happy path", func(t *testing.T) {
		chunks := buildTestChunks(t)

		s := chunkedSeries{
			labels: []prompb.Label{
				{Name: "foo", Value: "bar"},
				{Name: "asdf", Value: "zxcv"},
			},
			chunks: chunks,
		}

		require.Equal(t, labels.Labels{
			{Name: "asdf", Value: "zxcv"},
			{Name: "foo", Value: "bar"},
		}, s.Labels())

		it := s.Iterator()
		res := it.Next() // Behavior is undefined w/o the initial call to Next.

		require.True(t, res)
		require.Nil(t, it.Err())

		ts, v := it.At()
		require.Equal(t, int64(0), ts)
		require.Equal(t, float64(0), v)
	})
}

func TestChunkedSeriesSet(t *testing.T) {
	t.Run("happy path", func(t *testing.T) {
		buf := &bytes.Buffer{}
		flusher := &mockFlusher{}

		w := NewChunkedWriter(buf, flusher)
		r := NewChunkedReader(buf, config.DefaultChunkedReadLimit, nil)

		chunks := buildTestChunks(t)
		l := []prompb.Label{
			{Name: "foo", Value: "bar"},
		}

		for i, c := range chunks {
			cSeries := prompb.ChunkedSeries{Labels: l, Chunks: []prompb.Chunk{c}}
			readResp := prompb.ChunkedReadResponse{
				ChunkedSeries: []*prompb.ChunkedSeries{&cSeries},
				QueryIndex:    int64(i),
			}

			b, err := proto.Marshal(&readResp)
			require.NoError(t, err)

			_, err = w.Write(b)
			require.NoError(t, err)
		}

		ss := NewChunkedSeriesSet(r, io.NopCloser(buf), func() {})
		require.Nil(t, ss.Err())
		require.Nil(t, ss.Warnings())

		res := ss.Next()
		require.True(t, res)
		require.Nil(t, ss.Err())

		s := ss.At()
		require.Equal(t, 1, s.Labels().Len())
		require.True(t, s.Labels().Has("foo"))
		require.Equal(t, "bar", s.Labels().Get("foo"))

		it := s.Iterator()
		it.Next()
		ts, v := it.At()
		require.Equal(t, int64(0), ts)
		require.Equal(t, float64(0), v)

		numResponses := 1
		for ss.Next() {
			numResponses++
		}
		require.Equal(t, numTestChunks, numResponses)
		require.Nil(t, ss.Err())
	})

	t.Run("chunked reader error", func(t *testing.T) {
		buf := &bytes.Buffer{}
		flusher := &mockFlusher{}

		w := NewChunkedWriter(buf, flusher)
		r := NewChunkedReader(buf, config.DefaultChunkedReadLimit, nil)

		chunks := buildTestChunks(t)
		l := []prompb.Label{
			{Name: "foo", Value: "bar"},
		}

		for i, c := range chunks {
			cSeries := prompb.ChunkedSeries{Labels: l, Chunks: []prompb.Chunk{c}}
			readResp := prompb.ChunkedReadResponse{
				ChunkedSeries: []*prompb.ChunkedSeries{&cSeries},
				QueryIndex:    int64(i),
			}

			b, err := proto.Marshal(&readResp)
			require.NoError(t, err)

			b[0] = 0xFF // Corruption!

			_, err = w.Write(b)
			require.NoError(t, err)
		}

		ss := NewChunkedSeriesSet(r, io.NopCloser(buf), func() {})
		require.Nil(t, ss.Err())
		require.Nil(t, ss.Warnings())

		res := ss.Next()
		require.False(t, res)
		require.ErrorContains(t, ss.Err(), "proto: illegal wireType 7")
	})
}

// mockFlusher implements http.Flusher
type mockFlusher struct{}

func (f *mockFlusher) Flush() {}

const (
	numTestChunks          = 3
	numSamplesPerTestChunk = 5
)

func buildTestChunks(t *testing.T) []prompb.Chunk {
	startTime := int64(0)
	chunks := make([]prompb.Chunk, 0, numTestChunks)

	time := startTime

	for i := 0; i < numTestChunks; i++ {
		c := chunkenc.NewXORChunk()

		a, err := c.Appender()
		require.NoError(t, err)

		minTimeMs := time

		for j := 0; j < numSamplesPerTestChunk; j++ {
			a.Append(time, float64(i+j))
			time += int64(1000)
		}

		chunks = append(chunks, prompb.Chunk{
			MinTimeMs: minTimeMs,
			MaxTimeMs: time,
			Type:      prompb.Chunk_XOR,
			Data:      c.Bytes(),
		})
	}

	return chunks
=======
func TestNilHistogramProto(t *testing.T) {
	// This function will panic if it impromperly handles nil
	// values, causing the test to fail.
	HistogramProtoToHistogram(prompb.Histogram{})
}

func TestStreamResponse(t *testing.T) {
	lbs1 := labelsToLabelsProto(labels.FromStrings("instance", "localhost1", "job", "demo1"), nil)
	lbs2 := labelsToLabelsProto(labels.FromStrings("instance", "localhost2", "job", "demo2"), nil)
	chunk := prompb.Chunk{
		Type: prompb.Chunk_XOR,
		Data: make([]byte, 100),
	}
	lbSize, chunkSize := 0, chunk.Size()
	for _, lb := range lbs1 {
		lbSize += lb.Size()
	}
	maxBytesInFrame := lbSize + chunkSize*2
	testData := []*prompb.ChunkedSeries{{
		Labels: lbs1,
		Chunks: []prompb.Chunk{chunk, chunk, chunk, chunk},
	}, {
		Labels: lbs2,
		Chunks: []prompb.Chunk{chunk, chunk, chunk, chunk},
	}}
	css := newMockChunkSeriesSet(testData)
	writer := mockWriter{}
	warning, err := StreamChunkedReadResponses(&writer, 0,
		css,
		nil,
		maxBytesInFrame,
		&sync.Pool{})
	require.Nil(t, warning)
	require.Nil(t, err)
	expectData := []*prompb.ChunkedSeries{{
		Labels: lbs1,
		Chunks: []prompb.Chunk{chunk, chunk},
	}, {
		Labels: lbs1,
		Chunks: []prompb.Chunk{chunk, chunk},
	}, {
		Labels: lbs2,
		Chunks: []prompb.Chunk{chunk, chunk},
	}, {
		Labels: lbs2,
		Chunks: []prompb.Chunk{chunk, chunk},
	}}
	require.Equal(t, expectData, writer.actual)
}

type mockWriter struct {
	actual []*prompb.ChunkedSeries
}

func (m *mockWriter) Write(p []byte) (n int, err error) {
	cr := &prompb.ChunkedReadResponse{}
	if err := proto.Unmarshal(p, cr); err != nil {
		return 0, fmt.Errorf("unmarshaling: %w", err)
	}
	m.actual = append(m.actual, cr.ChunkedSeries...)
	return len(p), nil
}

type mockChunkSeriesSet struct {
	chunkedSeries []*prompb.ChunkedSeries
	index         int
}

func newMockChunkSeriesSet(ss []*prompb.ChunkedSeries) storage.ChunkSeriesSet {
	return &mockChunkSeriesSet{chunkedSeries: ss, index: -1}
}

func (c *mockChunkSeriesSet) Next() bool {
	c.index++
	return c.index < len(c.chunkedSeries)
}

func (c *mockChunkSeriesSet) At() storage.ChunkSeries {
	return &storage.ChunkSeriesEntry{
		Lset: labelProtosToLabels(c.chunkedSeries[c.index].Labels),
		ChunkIteratorFn: func(chunks.Iterator) chunks.Iterator {
			return &mockChunkIterator{
				chunks: c.chunkedSeries[c.index].Chunks,
				index:  -1,
			}
		},
	}
}

func (c *mockChunkSeriesSet) Warnings() storage.Warnings { return nil }

func (c *mockChunkSeriesSet) Err() error {
	return nil
}

type mockChunkIterator struct {
	chunks []prompb.Chunk
	index  int
}

func (c *mockChunkIterator) At() chunks.Meta {
	one := c.chunks[c.index]
	chunk, err := chunkenc.FromData(chunkenc.Encoding(one.Type), one.Data)
	if err != nil {
		panic(err)
	}
	return chunks.Meta{
		Chunk:   chunk,
		MinTime: one.MinTimeMs,
		MaxTime: one.MaxTimeMs,
	}
}

func (c *mockChunkIterator) Next() bool {
	c.index++
	return c.index < len(c.chunks)
}

func (c *mockChunkIterator) Err() error {
	return nil
>>>>>>> 57cab58c
}<|MERGE_RESOLUTION|>--- conflicted
+++ resolved
@@ -16,29 +16,21 @@
 import (
 	"bytes"
 	"fmt"
-<<<<<<< HEAD
+	"sync"
 	"io"
-=======
-	"sync"
->>>>>>> 57cab58c
 	"testing"
 
 	"github.com/gogo/protobuf/proto"
 	"github.com/stretchr/testify/require"
 
-<<<<<<< HEAD
 	"github.com/prometheus/prometheus/config"
-	"github.com/prometheus/prometheus/tsdb/chunkenc"
-
-=======
+	"github.com/prometheus/prometheus/tsdb/chunks"
 	"github.com/prometheus/prometheus/model/histogram"
->>>>>>> 57cab58c
 	"github.com/prometheus/prometheus/model/labels"
 	"github.com/prometheus/prometheus/model/textparse"
 	"github.com/prometheus/prometheus/prompb"
 	"github.com/prometheus/prometheus/storage"
 	"github.com/prometheus/prometheus/tsdb/chunkenc"
-	"github.com/prometheus/prometheus/tsdb/chunks"
 )
 
 var testHistogram = histogram.Histogram{
@@ -374,7 +366,6 @@
 	require.Equal(t, writeRequestFixture, actual)
 }
 
-<<<<<<< HEAD
 func TestChunkedSeriesIterator(t *testing.T) {
 	t.Run("happy path", func(t *testing.T) {
 		chunks := buildTestChunks(t)
@@ -641,7 +632,8 @@
 	}
 
 	return chunks
-=======
+}
+
 func TestNilHistogramProto(t *testing.T) {
 	// This function will panic if it impromperly handles nil
 	// values, causing the test to fail.
@@ -762,5 +754,4 @@
 
 func (c *mockChunkIterator) Err() error {
 	return nil
->>>>>>> 57cab58c
 }