{
  "name": "prometheus-io",
  "description": "Monorepo for the Prometheus UI",
<<<<<<< HEAD
  "version": "0.304.0",
=======
  "version": "0.304.1",
>>>>>>> aea6503d
  "private": true,
  "scripts": {
    "build": "bash build_ui.sh --all",
    "build:module": "bash build_ui.sh --build-module",
    "start": "npm run start -w mantine-ui",
    "test": "npm run test --workspaces",
    "lint": "npm run lint --workspaces"
  },
  "workspaces": [
    "mantine-ui",
    "module/*"
  ],
  "devDependencies": {
    "@types/jest": "^29.5.14",
    "@typescript-eslint/eslint-plugin": "^8.31.0",
    "@typescript-eslint/parser": "^8.31.0",
    "eslint-config-prettier": "^10.1.2",
    "prettier": "^3.5.3",
    "ts-jest": "^29.3.2",
    "typescript": "^5.8.3",
    "vite": "^6.3.3"
  }
}<|MERGE_RESOLUTION|>--- conflicted
+++ resolved
@@ -1,11 +1,7 @@
 {
   "name": "prometheus-io",
   "description": "Monorepo for the Prometheus UI",
-<<<<<<< HEAD
-  "version": "0.304.0",
-=======
   "version": "0.304.1",
->>>>>>> aea6503d
   "private": true,
   "scripts": {
     "build": "bash build_ui.sh --all",
